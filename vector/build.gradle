--- conflicted
+++ resolved
@@ -15,15 +15,9 @@
 }
 
 // Note: 2 digits max for each value
-<<<<<<< HEAD
 ext.versionMajor = 1
 ext.versionMinor = 0
 ext.versionPatch = 0
-=======
-ext.versionMajor = 0
-ext.versionMinor = 91
-ext.versionPatch = 6
->>>>>>> ca61751a
 
 static def getGitTimestamp() {
     def cmd = 'git show -s --format=%ct'
