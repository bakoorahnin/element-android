--- conflicted
+++ resolved
@@ -2,15 +2,12 @@
 <resources>
 
     <!-- Strings not defined in Riot -->
-<<<<<<< HEAD
     <string name="room_list_quick_actions_notifications_all_noisy">"All messages (noisy)"</string>
     <string name="room_list_quick_actions_notifications_all">"All messages"</string>
     <string name="room_list_quick_actions_notifications_mentions">"Mentions only"</string>
     <string name="room_list_quick_actions_notifications_mute">"Mute"</string>
     <string name="room_list_quick_actions_settings">"Settings"</string>
     <string name="room_list_quick_actions_leave">"Leave the room"</string>
-=======
     <string name="notice_member_no_changes">"%1$s made no changes"</string>
->>>>>>> a85b5af7
 
 </resources>