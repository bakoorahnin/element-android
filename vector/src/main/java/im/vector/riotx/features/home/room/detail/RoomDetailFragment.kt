/*
 * Copyright 2019 New Vector Ltd
 *
 * Licensed under the Apache License, Version 2.0 (the "License");
 * you may not use this file except in compliance with the License.
 * You may obtain a copy of the License at
 *
 * http://www.apache.org/licenses/LICENSE-2.0
 *
 * Unless required by applicable law or agreed to in writing, software
 * distributed under the License is distributed on an "AS IS" BASIS,
 * WITHOUT WARRANTIES OR CONDITIONS OF ANY KIND, either express or implied.
 * See the License for the specific language governing permissions and
 * limitations under the License.
 */

package im.vector.riotx.features.home.room.detail

import android.annotation.SuppressLint
import android.app.Activity.RESULT_OK
import android.content.DialogInterface
import android.content.Intent
import android.graphics.Typeface
import android.net.Uri
import android.os.Build
import android.os.Bundle
import android.os.Parcelable
import android.text.Spannable
import android.view.HapticFeedbackConstants
import android.view.LayoutInflater
import android.view.Menu
import android.view.MenuItem
import android.view.View
import android.view.Window
import android.widget.TextView
import android.widget.Toast
import androidx.annotation.DrawableRes
import androidx.annotation.StringRes
import androidx.appcompat.app.AlertDialog
import androidx.core.app.ActivityOptionsCompat
import androidx.core.content.ContextCompat
import androidx.core.text.buildSpannedString
import androidx.core.util.Pair
import androidx.core.view.ViewCompat
import androidx.core.view.forEach
import androidx.core.view.isVisible
import androidx.recyclerview.widget.ItemTouchHelper
import androidx.recyclerview.widget.LinearLayoutManager
import androidx.recyclerview.widget.RecyclerView
import butterknife.BindView
import com.airbnb.epoxy.EpoxyModel
import com.airbnb.epoxy.EpoxyVisibilityTracker
import com.airbnb.epoxy.OnModelBuildFinishedListener
import com.airbnb.mvrx.Async
import com.airbnb.mvrx.Fail
import com.airbnb.mvrx.Loading
import com.airbnb.mvrx.Success
import com.airbnb.mvrx.args
import com.airbnb.mvrx.fragmentViewModel
import com.airbnb.mvrx.withState
import com.github.piasy.biv.BigImageViewer
import com.github.piasy.biv.loader.ImageLoader
import com.google.android.material.snackbar.Snackbar
import com.google.android.material.textfield.TextInputEditText
import com.jakewharton.rxbinding3.widget.textChanges
import im.vector.matrix.android.api.permalinks.PermalinkFactory
import im.vector.matrix.android.api.session.Session
import im.vector.matrix.android.api.session.content.ContentAttachmentData
import im.vector.matrix.android.api.session.events.model.Event
import im.vector.matrix.android.api.session.room.model.Membership
import im.vector.matrix.android.api.session.room.model.message.MessageAudioContent
import im.vector.matrix.android.api.session.room.model.message.MessageContent
import im.vector.matrix.android.api.session.room.model.message.MessageFileContent
import im.vector.matrix.android.api.session.room.model.message.MessageImageInfoContent
import im.vector.matrix.android.api.session.room.model.message.MessageTextContent
import im.vector.matrix.android.api.session.room.model.message.MessageType
import im.vector.matrix.android.api.session.room.model.message.MessageVideoContent
import im.vector.matrix.android.api.session.room.send.SendState
import im.vector.matrix.android.api.session.room.timeline.Timeline
import im.vector.matrix.android.api.session.room.timeline.TimelineEvent
import im.vector.matrix.android.api.session.room.timeline.getLastMessageContent
import im.vector.matrix.android.api.util.MatrixItem
import im.vector.matrix.android.api.util.toMatrixItem
import im.vector.riotx.R
import im.vector.riotx.core.dialogs.withColoredButton
import im.vector.riotx.core.epoxy.LayoutManagerStateRestorer
import im.vector.riotx.core.extensions.cleanup
import im.vector.riotx.core.extensions.hideKeyboard
import im.vector.riotx.core.extensions.observeEvent
import im.vector.riotx.core.extensions.setTextOrHide
import im.vector.riotx.core.extensions.showKeyboard
import im.vector.riotx.core.files.addEntryToDownloadManager
import im.vector.riotx.core.glide.GlideApp
import im.vector.riotx.core.platform.VectorBaseFragment
import im.vector.riotx.core.ui.views.JumpToReadMarkerView
import im.vector.riotx.core.ui.views.NotificationAreaView
import im.vector.riotx.core.utils.Debouncer
import im.vector.riotx.core.utils.KeyboardStateUtils
import im.vector.riotx.core.utils.PERMISSIONS_FOR_WRITING_FILES
import im.vector.riotx.core.utils.PERMISSION_REQUEST_CODE_DOWNLOAD_FILE
import im.vector.riotx.core.utils.PERMISSION_REQUEST_CODE_INCOMING_URI
import im.vector.riotx.core.utils.PERMISSION_REQUEST_CODE_PICK_ATTACHMENT
import im.vector.riotx.core.utils.TextUtils
import im.vector.riotx.core.utils.allGranted
import im.vector.riotx.core.utils.checkPermissions
import im.vector.riotx.core.utils.copyToClipboard
import im.vector.riotx.core.utils.createUIHandler
import im.vector.riotx.core.utils.getColorFromUserId
import im.vector.riotx.core.utils.openUrlInExternalBrowser
import im.vector.riotx.core.utils.shareMedia
import im.vector.riotx.core.utils.toast
import im.vector.riotx.features.attachments.AttachmentTypeSelectorView
import im.vector.riotx.features.attachments.AttachmentsHelper
import im.vector.riotx.features.attachments.ContactAttachment
import im.vector.riotx.features.command.Command
import im.vector.riotx.features.crypto.verification.VerificationBottomSheet
import im.vector.riotx.features.home.AvatarRenderer
import im.vector.riotx.features.home.room.detail.composer.TextComposerView
import im.vector.riotx.features.home.room.detail.readreceipts.DisplayReadReceiptsBottomSheet
import im.vector.riotx.features.home.room.detail.timeline.TimelineEventController
import im.vector.riotx.features.home.room.detail.timeline.action.EventSharedAction
import im.vector.riotx.features.home.room.detail.timeline.action.MessageActionsBottomSheet
import im.vector.riotx.features.home.room.detail.timeline.action.MessageSharedActionViewModel
import im.vector.riotx.features.home.room.detail.timeline.edithistory.ViewEditHistoryBottomSheet
import im.vector.riotx.features.home.room.detail.timeline.item.AbsMessageItem
import im.vector.riotx.features.home.room.detail.timeline.item.MessageFileItem
import im.vector.riotx.features.home.room.detail.timeline.item.MessageImageVideoItem
import im.vector.riotx.features.home.room.detail.timeline.item.MessageInformationData
import im.vector.riotx.features.home.room.detail.timeline.item.MessageTextItem
import im.vector.riotx.features.home.room.detail.timeline.item.ReadReceiptData
import im.vector.riotx.features.home.room.detail.timeline.reactions.ViewReactionsBottomSheet
import im.vector.riotx.features.html.EventHtmlRenderer
import im.vector.riotx.features.html.PillImageSpan
import im.vector.riotx.features.invite.VectorInviteView
import im.vector.riotx.features.media.ImageContentRenderer
import im.vector.riotx.features.media.ImageMediaViewerActivity
import im.vector.riotx.features.media.VideoContentRenderer
import im.vector.riotx.features.media.VideoMediaViewerActivity
import im.vector.riotx.features.notifications.NotificationDrawerManager
import im.vector.riotx.features.permalink.NavigationInterceptor
import im.vector.riotx.features.permalink.PermalinkHandler
import im.vector.riotx.features.reactions.EmojiReactionPickerActivity
import im.vector.riotx.features.settings.VectorPreferences
import im.vector.riotx.features.share.SharedData
import im.vector.riotx.features.themes.ThemeUtils
import io.reactivex.android.schedulers.AndroidSchedulers
import io.reactivex.schedulers.Schedulers
import kotlinx.android.parcel.Parcelize
import kotlinx.android.synthetic.main.fragment_room_detail.*
import kotlinx.android.synthetic.main.merge_composer_layout.view.*
import kotlinx.android.synthetic.main.merge_overlay_waiting_view.*
import org.commonmark.parser.Parser
import timber.log.Timber
import java.io.File
import java.util.concurrent.TimeUnit
import javax.inject.Inject

@Parcelize
data class RoomDetailArgs(
        val roomId: String,
        val eventId: String? = null,
        val sharedData: SharedData? = null
) : Parcelable

private const val REACTION_SELECT_REQUEST_CODE = 0

class RoomDetailFragment @Inject constructor(
        private val session: Session,
        private val avatarRenderer: AvatarRenderer,
        private val timelineEventController: TimelineEventController,
        autoCompleterFactory: AutoCompleter.Factory,
        private val permalinkHandler: PermalinkHandler,
        private val notificationDrawerManager: NotificationDrawerManager,
        val roomDetailViewModelFactory: RoomDetailViewModel.Factory,
        private val eventHtmlRenderer: EventHtmlRenderer,
        private val vectorPreferences: VectorPreferences
) :
        VectorBaseFragment(),
        TimelineEventController.Callback,
        VectorInviteView.Callback,
        JumpToReadMarkerView.Callback,
        AttachmentTypeSelectorView.Callback,
        AttachmentsHelper.Callback {

    companion object {

        /**
         * Sanitize the display name.
         *
         * @param displayName the display name to sanitize
         * @return the sanitized display name
         */
        private fun sanitizeDisplayName(displayName: String): String {
            if (displayName.endsWith(ircPattern)) {
                return displayName.substring(0, displayName.length - ircPattern.length)
            }

            return displayName
        }

        private const val ircPattern = " (IRC)"
    }

    private val roomDetailArgs: RoomDetailArgs by args()
    private val glideRequests by lazy {
        GlideApp.with(this)
    }

    private val autoCompleter: AutoCompleter by lazy {
        autoCompleterFactory.create(roomDetailArgs.roomId)
    }
    private val roomDetailViewModel: RoomDetailViewModel by fragmentViewModel()
    private val debouncer = Debouncer(createUIHandler())

    private lateinit var scrollOnNewMessageCallback: ScrollOnNewMessageCallback
    private lateinit var scrollOnHighlightedEventCallback: ScrollOnHighlightedEventCallback

    override fun getLayoutResId() = R.layout.fragment_room_detail

    override fun getMenuRes() = R.menu.menu_timeline

    private lateinit var sharedActionViewModel: MessageSharedActionViewModel
    private lateinit var layoutManager: LinearLayoutManager
    private lateinit var jumpToBottomViewVisibilityManager: JumpToBottomViewVisibilityManager
    private var modelBuildListener: OnModelBuildFinishedListener? = null

    private lateinit var attachmentsHelper: AttachmentsHelper
    private lateinit var keyboardStateUtils: KeyboardStateUtils

    @BindView(R.id.composerLayout)
    lateinit var composerLayout: TextComposerView
    private lateinit var attachmentTypeSelector: AttachmentTypeSelectorView

    private var lockSendButton = false

    override fun onViewCreated(view: View, savedInstanceState: Bundle?) {
        super.onViewCreated(view, savedInstanceState)
        sharedActionViewModel = activityViewModelProvider.get(MessageSharedActionViewModel::class.java)
        attachmentsHelper = AttachmentsHelper.create(this, this).register()
        keyboardStateUtils = KeyboardStateUtils(requireActivity())
        setupToolbar(roomToolbar)
        setupRecyclerView()
        setupComposer()
        setupInviteView()
        setupNotificationView()
        setupJumpToReadMarkerView()
        setupJumpToBottomView()
        roomToolbarContentView.setOnClickListener {
            navigator.openRoomProfile(requireActivity(), roomDetailArgs.roomId)
        }
        roomDetailViewModel.subscribe { renderState(it) }
        roomDetailViewModel.sendMessageResultLiveData.observeEvent(viewLifecycleOwner) { renderSendMessageResult(it) }

        roomDetailViewModel.nonBlockingPopAlert.observeEvent(this) { pair ->
            val message = getString(pair.first, *pair.second.toTypedArray())
            showSnackWithMessage(message, Snackbar.LENGTH_LONG)
        }
        sharedActionViewModel
                .observe()
                .subscribe {
                    handleActions(it)
                }
                .disposeOnDestroyView()

        roomDetailViewModel.navigateToEvent.observeEvent(this) {
            val scrollPosition = timelineEventController.searchPositionOfEvent(it)
            if (scrollPosition == null) {
                scrollOnHighlightedEventCallback.scheduleScrollTo(it)
            } else {
                recyclerView.stopScroll()
                layoutManager.scrollToPosition(scrollPosition)
            }
        }

        roomDetailViewModel.fileTooBigEvent.observeEvent(this) {
            displayFileTooBigWarning(it)
        }

        roomDetailViewModel.selectSubscribe(this, RoomDetailViewState::tombstoneEventHandling, uniqueOnly("tombstoneEventHandling")) {
            renderTombstoneEventHandling(it)
        }

        roomDetailViewModel.downloadedFileEvent.observeEvent(this) { downloadFileState ->
            val activity = requireActivity()
            if (downloadFileState.throwable != null) {
                activity.toast(errorFormatter.toHumanReadable(downloadFileState.throwable))
            } else if (downloadFileState.file != null) {
                activity.toast(getString(R.string.downloaded_file, downloadFileState.file.path))
                addEntryToDownloadManager(activity, downloadFileState.file, downloadFileState.mimeType)
            }
        }

        roomDetailViewModel.selectSubscribe(RoomDetailViewState::sendMode) { mode ->
            when (mode) {
                is SendMode.REGULAR -> renderRegularMode(mode.text)
                is SendMode.EDIT    -> renderSpecialMode(mode.timelineEvent, R.drawable.ic_edit, R.string.edit, mode.text)
                is SendMode.QUOTE   -> renderSpecialMode(mode.timelineEvent, R.drawable.ic_quote, R.string.quote, mode.text)
                is SendMode.REPLY   -> renderSpecialMode(mode.timelineEvent, R.drawable.ic_reply, R.string.reply, mode.text)
            }
        }

        roomDetailViewModel.selectSubscribe(RoomDetailViewState::syncState) { syncState ->
            syncStateView.render(syncState)
        }

        roomDetailViewModel.requestLiveData.observeEvent(this) {
            displayRoomDetailActionResult(it)
        }

        roomDetailViewModel.viewEvents
                .observe()
                .observeOn(AndroidSchedulers.mainThread())
                .subscribe {
                    when (it) {
                        is RoomDetailViewEvents.Failure -> showErrorInSnackbar(it.throwable)
                    }
                }
                .disposeOnDestroyView()
    }

    override fun onActivityCreated(savedInstanceState: Bundle?) {
        super.onActivityCreated(savedInstanceState)
        if (savedInstanceState == null) {
            when (val sharedData = roomDetailArgs.sharedData) {
                is SharedData.Text        -> roomDetailViewModel.handle(RoomDetailAction.SendMessage(sharedData.text, false))
                is SharedData.Attachments -> roomDetailViewModel.handle(RoomDetailAction.SendMedia(sharedData.attachmentData))
                null                      -> Timber.v("No share data to process")
            }
        }
    }

    override fun onDestroyView() {
        timelineEventController.callback = null
        timelineEventController.removeModelBuildListener(modelBuildListener)
        modelBuildListener = null
        debouncer.cancelAll()
        recyclerView.cleanup()
        super.onDestroyView()
    }

    override fun onDestroy() {
        roomDetailViewModel.handle(RoomDetailAction.ExitTrackingUnreadMessagesState)
        super.onDestroy()
    }

    private fun setupJumpToBottomView() {
        jumpToBottomView.visibility = View.INVISIBLE
        jumpToBottomView.setOnClickListener {
            roomDetailViewModel.handle(RoomDetailAction.ExitTrackingUnreadMessagesState)
            jumpToBottomView.visibility = View.INVISIBLE
            if (!roomDetailViewModel.timeline.isLive) {
                roomDetailViewModel.timeline.restartWithEventId(null)
            } else {
                layoutManager.scrollToPosition(0)
            }
        }

        jumpToBottomViewVisibilityManager = JumpToBottomViewVisibilityManager(
                jumpToBottomView,
                debouncer,
                recyclerView,
                layoutManager
        )
    }

    private fun setupJumpToReadMarkerView() {
        jumpToReadMarkerView.callback = this
    }

    private fun displayFileTooBigWarning(error: FileTooBigError) {
        AlertDialog.Builder(requireActivity())
                .setTitle(R.string.dialog_title_error)
                .setMessage(getString(R.string.error_file_too_big,
                        error.filename,
                        TextUtils.formatFileSize(requireContext(), error.fileSizeInBytes),
                        TextUtils.formatFileSize(requireContext(), error.homeServerLimitInBytes)
                ))
                .setPositiveButton(R.string.ok, null)
                .show()
    }

    private fun setupNotificationView() {
        notificationAreaView.delegate = object : NotificationAreaView.Delegate {
            override fun onTombstoneEventClicked(tombstoneEvent: Event) {
                roomDetailViewModel.handle(RoomDetailAction.HandleTombstoneEvent(tombstoneEvent))
            }

            override fun resendUnsentEvents() {
                vectorBaseActivity.notImplemented()
            }

            override fun deleteUnsentEvents() {
                vectorBaseActivity.notImplemented()
            }

            override fun closeScreen() {
                vectorBaseActivity.notImplemented()
            }

            override fun jumpToBottom() {
                vectorBaseActivity.notImplemented()
            }
        }
    }

    override fun onPrepareOptionsMenu(menu: Menu) {
        menu.forEach {
            it.isVisible = roomDetailViewModel.isMenuItemVisible(it.itemId)
        }
    }

    override fun onOptionsItemSelected(item: MenuItem): Boolean {
        if (item.itemId == R.id.clear_message_queue) {
            // This a temporary option during dev as it is not super stable
            // Cancel all pending actions in room queue and post a dummy
            // Then mark all sending events as undelivered
            roomDetailViewModel.handle(RoomDetailAction.ClearSendQueue)
            return true
        }
        if (item.itemId == R.id.resend_all) {
            roomDetailViewModel.handle(RoomDetailAction.ResendAll)
            return true
        }
        return super.onOptionsItemSelected(item)
    }

    private fun renderRegularMode(text: String) {
        autoCompleter.exitSpecialMode()
        composerLayout.collapse()

        updateComposerText(text)
        composerLayout.sendButton.setContentDescription(getString(R.string.send))
    }

    private fun renderSpecialMode(event: TimelineEvent,
                                  @DrawableRes iconRes: Int,
                                  @StringRes descriptionRes: Int,
                                  defaultContent: String) {
        autoCompleter.enterSpecialMode()
        // switch to expanded bar
        composerLayout.composerRelatedMessageTitle.apply {
            text = event.getDisambiguatedDisplayName()
            setTextColor(ContextCompat.getColor(requireContext(), getColorFromUserId(event.root.senderId)))
        }

        val messageContent: MessageContent? = event.getLastMessageContent()
        val nonFormattedBody = messageContent?.body ?: ""
        var formattedBody: CharSequence? = null
        if (messageContent is MessageTextContent && messageContent.format == MessageType.FORMAT_MATRIX_HTML) {
            val parser = Parser.builder().build()
            val document = parser.parse(messageContent.formattedBody ?: messageContent.body)
            formattedBody = eventHtmlRenderer.render(document)
        }
        composerLayout.composerRelatedMessageContent.text = formattedBody ?: nonFormattedBody

        updateComposerText(defaultContent)

        composerLayout.composerRelatedMessageActionIcon.setImageDrawable(ContextCompat.getDrawable(requireContext(), iconRes))
        composerLayout.sendButton.contentDescription = getString(descriptionRes)

        avatarRenderer.render(
                MatrixItem.UserItem(event.root.senderId
                        ?: "", event.getDisambiguatedDisplayName(), event.senderAvatar),
                composerLayout.composerRelatedMessageAvatar
        )

        composerLayout.expand {
            if (isAdded) {
                // need to do it here also when not using quick reply
                focusComposerAndShowKeyboard()
            }
        }
        focusComposerAndShowKeyboard()
    }

    private fun updateComposerText(text: String) {
        // Do not update if this is the same text to avoid the cursor to move
        if (text != composerLayout.composerEditText.text.toString()) {
            // Ignore update to avoid saving a draft
            composerLayout.composerEditText.setText(text)
            composerLayout.composerEditText.setSelection(composerLayout.composerEditText.text?.length
                    ?: 0)
        }
    }

    override fun onResume() {
        super.onResume()
        notificationDrawerManager.setCurrentRoom(roomDetailArgs.roomId)
    }

    override fun onPause() {
        super.onPause()

        notificationDrawerManager.setCurrentRoom(null)

        roomDetailViewModel.handle(RoomDetailAction.SaveDraft(composerLayout.composerEditText.text.toString()))
    }

    override fun onActivityResult(requestCode: Int, resultCode: Int, data: Intent?) {
        val hasBeenHandled = attachmentsHelper.onActivityResult(requestCode, resultCode, data)
        if (!hasBeenHandled && resultCode == RESULT_OK && data != null) {
            when (requestCode) {
                REACTION_SELECT_REQUEST_CODE -> {
                    val (eventId, reaction) = EmojiReactionPickerActivity.getOutput(data) ?: return
                    roomDetailViewModel.handle(RoomDetailAction.SendReaction(eventId, reaction))
                }
            }
        }
    }

// PRIVATE METHODS *****************************************************************************

    private fun setupRecyclerView() {
        timelineEventController.callback = this
        timelineEventController.timeline = roomDetailViewModel.timeline

        val epoxyVisibilityTracker = EpoxyVisibilityTracker()
        epoxyVisibilityTracker.attach(recyclerView)
        layoutManager = LinearLayoutManager(context, RecyclerView.VERTICAL, true)
        val stateRestorer = LayoutManagerStateRestorer(layoutManager).register()
        scrollOnNewMessageCallback = ScrollOnNewMessageCallback(layoutManager, timelineEventController)
        scrollOnHighlightedEventCallback = ScrollOnHighlightedEventCallback(recyclerView, layoutManager, timelineEventController)
        recyclerView.layoutManager = layoutManager
        recyclerView.itemAnimator = null
        recyclerView.setHasFixedSize(true)
        modelBuildListener = OnModelBuildFinishedListener {
            it.dispatchTo(stateRestorer)
            it.dispatchTo(scrollOnNewMessageCallback)
            it.dispatchTo(scrollOnHighlightedEventCallback)
            updateJumpToReadMarkerViewVisibility()
            jumpToBottomViewVisibilityManager.maybeShowJumpToBottomViewVisibilityWithDelay()
        }
        timelineEventController.addModelBuildListener(modelBuildListener)
        recyclerView.adapter = timelineEventController.adapter

        if (vectorPreferences.swipeToReplyIsEnabled()) {
            val quickReplyHandler = object : RoomMessageTouchHelperCallback.QuickReplayHandler {
                override fun performQuickReplyOnHolder(model: EpoxyModel<*>) {
                    (model as? AbsMessageItem)?.attributes?.informationData?.let {
                        val eventId = it.eventId
                        roomDetailViewModel.handle(RoomDetailAction.EnterReplyMode(eventId, composerLayout.composerEditText.text.toString()))
                    }
                }

                override fun canSwipeModel(model: EpoxyModel<*>): Boolean {
                    return when (model) {
                        is MessageFileItem,
                        is MessageImageVideoItem,
                        is MessageTextItem -> {
                            return (model as AbsMessageItem).attributes.informationData.sendState == SendState.SYNCED
                        }
                        else               -> false
                    }
                }
            }
            val swipeCallback = RoomMessageTouchHelperCallback(requireContext(), R.drawable.ic_reply, quickReplyHandler)
            val touchHelper = ItemTouchHelper(swipeCallback)
            touchHelper.attachToRecyclerView(recyclerView)
        }
    }

    private fun updateJumpToReadMarkerViewVisibility() {
        jumpToReadMarkerView?.post {
            withState(roomDetailViewModel) {
                val showJumpToUnreadBanner = when (it.unreadState) {
                    UnreadState.Unknown,
                    UnreadState.HasNoUnread            -> false
                    is UnreadState.ReadMarkerNotLoaded -> true
                    is UnreadState.HasUnread           -> {
                        if (it.canShowJumpToReadMarker) {
                            val lastVisibleItem = layoutManager.findLastVisibleItemPosition()
                            val positionOfReadMarker = timelineEventController.getPositionOfReadMarker()
                            if (positionOfReadMarker == null) {
                                false
                            } else {
                                positionOfReadMarker > lastVisibleItem
                            }
                        } else {
                            false
                        }
                    }
                }
                jumpToReadMarkerView?.isVisible = showJumpToUnreadBanner
            }
        }
    }

    private fun setupComposer() {
        autoCompleter.setup(composerLayout.composerEditText)

        observerUserTyping()

        composerLayout.callback = object : TextComposerView.Callback {
            override fun onAddAttachment() {
                if (!::attachmentTypeSelector.isInitialized) {
                    attachmentTypeSelector = AttachmentTypeSelectorView(vectorBaseActivity, vectorBaseActivity.layoutInflater, this@RoomDetailFragment)
                }
                attachmentTypeSelector.show(composerLayout.attachmentButton, keyboardStateUtils.isKeyboardShowing)
            }

            override fun onSendMessage(text: CharSequence) {
                if (lockSendButton) {
                    Timber.w("Send button is locked")
                    return
                }
                if (text.isNotBlank()) {
                    lockSendButton = true
                    roomDetailViewModel.handle(RoomDetailAction.SendMessage(text, vectorPreferences.isMarkdownEnabled()))
                }
            }

            override fun onCloseRelatedMessage() {
                roomDetailViewModel.handle(RoomDetailAction.ExitSpecialMode(composerLayout.text.toString()))
            }

            override fun onRichContentSelected(contentUri: Uri): Boolean {
                // We need WRITE_EXTERNAL permission
                return if (checkPermissions(PERMISSIONS_FOR_WRITING_FILES, this@RoomDetailFragment, PERMISSION_REQUEST_CODE_INCOMING_URI)) {
                    sendUri(contentUri)
                } else {
                    roomDetailViewModel.pendingUri = contentUri
                    // Always intercept when we request some permission
                    true
                }
            }
        }
    }

    private fun observerUserTyping() {
        composerLayout.composerEditText.textChanges()
                .skipInitialValue()
                .debounce(300, TimeUnit.MILLISECONDS)
                .map { it.isNotEmpty() }
                .subscribe {
                    Timber.d("Typing: User is typing: $it")
                    roomDetailViewModel.handle(RoomDetailAction.UserIsTyping(it))
                }
                .disposeOnDestroyView()
    }

    private fun sendUri(uri: Uri): Boolean {
        val shareIntent = Intent(Intent.ACTION_SEND, uri)
        val isHandled = attachmentsHelper.handleShareIntent(shareIntent)
        if (!isHandled) {
            Toast.makeText(requireContext(), R.string.error_handling_incoming_share, Toast.LENGTH_SHORT).show()
        }
        return isHandled
    }

    private fun setupInviteView() {
        inviteView.callback = this
    }

    private fun renderState(state: RoomDetailViewState) {
        renderRoomSummary(state)
        val summary = state.asyncRoomSummary()
        val inviter = state.asyncInviter()
        if (summary?.membership == Membership.JOIN) {
            scrollOnHighlightedEventCallback.timeline = roomDetailViewModel.timeline
            timelineEventController.update(state)
            inviteView.visibility = View.GONE
            val uid = session.myUserId
            val meMember = session.getRoom(state.roomId)?.getRoomMember(uid)
            avatarRenderer.render(MatrixItem.UserItem(uid, meMember?.displayName, meMember?.avatarUrl), composerLayout.composerAvatarImageView)
        } else if (summary?.membership == Membership.INVITE && inviter != null) {
            inviteView.visibility = View.VISIBLE
            inviteView.render(inviter, VectorInviteView.Mode.LARGE)

            // Intercept click event
            inviteView.setOnClickListener { }
        } else if (state.asyncInviter.complete) {
            vectorBaseActivity.finish()
        }
        val isRoomEncrypted = summary?.isEncrypted ?: false
        if (state.tombstoneEvent == null) {
            composerLayout.visibility = View.VISIBLE
            composerLayout.setRoomEncrypted(isRoomEncrypted)
            notificationAreaView.render(NotificationAreaView.State.Hidden)
        } else {
            composerLayout.visibility = View.GONE
            notificationAreaView.render(NotificationAreaView.State.Tombstone(state.tombstoneEvent))
        }
    }

    private fun renderRoomSummary(state: RoomDetailViewState) {
        state.asyncRoomSummary()?.let {
            if (it.membership.isLeft()) {
                Timber.w("The room has been left")
                activity?.finish()
            } else {
                roomToolbarTitleView.text = it.displayName
                avatarRenderer.render(it.toMatrixItem(), roomToolbarAvatarImageView)

                renderSubTitle(state.typingMessage, it.topic)
            }
            jumpToBottomView.count = it.notificationCount
            jumpToBottomView.drawBadge = it.hasUnreadMessages
        }
    }

    private fun renderSubTitle(typingMessage: String?, topic: String) {
        // TODO Temporary place to put typing data
        roomToolbarSubtitleView.let {
            it.setTextOrHide(typingMessage ?: topic)

            if (typingMessage == null) {
                it.setTextColor(ThemeUtils.getColor(requireContext(), R.attr.vctr_toolbar_secondary_text_color))
                it.setTypeface(null, Typeface.NORMAL)
            } else {
                it.setTextColor(ContextCompat.getColor(requireContext(), R.color.riotx_accent))
                it.setTypeface(null, Typeface.BOLD)
            }
        }
    }

    private fun renderTombstoneEventHandling(async: Async<String>) {
        when (async) {
            is Loading -> {
                // TODO Better handling progress
                vectorBaseActivity.showWaitingView()
                vectorBaseActivity.waiting_view_status_text.visibility = View.VISIBLE
                vectorBaseActivity.waiting_view_status_text.text = getString(R.string.joining_room)
            }
            is Success -> {
                navigator.openRoom(vectorBaseActivity, async())
                vectorBaseActivity.finish()
            }
            is Fail    -> {
                vectorBaseActivity.hideWaitingView()
                vectorBaseActivity.toast(errorFormatter.toHumanReadable(async.error))
            }
        }
    }

    private fun renderSendMessageResult(sendMessageResult: SendMessageResult) {
        when (sendMessageResult) {
            is SendMessageResult.MessageSent                -> {
                updateComposerText("")
            }
            is SendMessageResult.SlashCommandHandled        -> {
                sendMessageResult.messageRes?.let { showSnackWithMessage(getString(it)) }
                updateComposerText("")
            }
            is SendMessageResult.SlashCommandError          -> {
                displayCommandError(getString(R.string.command_problem_with_parameters, sendMessageResult.command.command))
            }
            is SendMessageResult.SlashCommandUnknown        -> {
                displayCommandError(getString(R.string.unrecognized_command, sendMessageResult.command))
            }
            is SendMessageResult.SlashCommandResultOk       -> {
                updateComposerText("")
            }
            is SendMessageResult.SlashCommandResultError    -> {
                displayCommandError(sendMessageResult.throwable.localizedMessage)
            }
            is SendMessageResult.SlashCommandNotImplemented -> {
                displayCommandError(getString(R.string.not_implemented))
            }
        }

        lockSendButton = false
    }

    private fun displayCommandError(message: String) {
        AlertDialog.Builder(requireActivity())
                .setTitle(R.string.command_error)
                .setMessage(message)
                .setPositiveButton(R.string.ok, null)
                .show()
    }

    private fun promptReasonToReportContent(action: EventSharedAction.ReportContentCustom) {
        val inflater = requireActivity().layoutInflater
        val layout = inflater.inflate(R.layout.dialog_report_content, null)

        val input = layout.findViewById<TextInputEditText>(R.id.dialog_report_content_input)

        AlertDialog.Builder(requireActivity())
                .setTitle(R.string.report_content_custom_title)
                .setView(layout)
                .setPositiveButton(R.string.report_content_custom_submit) { _, _ ->
                    val reason = input.text.toString()
                    roomDetailViewModel.handle(RoomDetailAction.ReportContent(action.eventId, action.senderId, reason))
                }
                .setNegativeButton(R.string.cancel, null)
                .show()
    }

    private fun displayRoomDetailActionResult(result: Async<RoomDetailAction>) {
        when (result) {
            is Fail    -> {
                AlertDialog.Builder(requireActivity())
                        .setTitle(R.string.dialog_title_error)
                        .setMessage(errorFormatter.toHumanReadable(result.error))
                        .setPositiveButton(R.string.ok, null)
                        .show()
            }
            is Success -> {
                when (val data = result.invoke()) {
                    is RoomDetailAction.ReportContent             -> {
                        when {
                            data.spam          -> {
                                AlertDialog.Builder(requireActivity())
                                        .setTitle(R.string.content_reported_as_spam_title)
                                        .setMessage(R.string.content_reported_as_spam_content)
                                        .setPositiveButton(R.string.ok, null)
                                        .setNegativeButton(R.string.block_user) { _, _ ->
                                            roomDetailViewModel.handle(RoomDetailAction.IgnoreUser(data.senderId))
                                        }
                                        .show()
                                        .withColoredButton(DialogInterface.BUTTON_NEGATIVE)
                            }
                            data.inappropriate -> {
                                AlertDialog.Builder(requireActivity())
                                        .setTitle(R.string.content_reported_as_inappropriate_title)
                                        .setMessage(R.string.content_reported_as_inappropriate_content)
                                        .setPositiveButton(R.string.ok, null)
                                        .setNegativeButton(R.string.block_user) { _, _ ->
                                            roomDetailViewModel.handle(RoomDetailAction.IgnoreUser(data.senderId))
                                        }
                                        .show()
                                        .withColoredButton(DialogInterface.BUTTON_NEGATIVE)
                            }
                            else               -> {
                                AlertDialog.Builder(requireActivity())
                                        .setTitle(R.string.content_reported_title)
                                        .setMessage(R.string.content_reported_content)
                                        .setPositiveButton(R.string.ok, null)
                                        .setNegativeButton(R.string.block_user) { _, _ ->
                                            roomDetailViewModel.handle(RoomDetailAction.IgnoreUser(data.senderId))
                                        }
                                        .show()
                                        .withColoredButton(DialogInterface.BUTTON_NEGATIVE)
                            }
                        }
                    }
                    is RoomDetailAction.RequestVerification       -> {
                        Timber.v("## SAS RequestVerification action")
                        VerificationBottomSheet.withArgs(
                                roomDetailArgs.roomId,
                                data.userId
                        ).show(parentFragmentManager, "REQ")
                    }
                    is RoomDetailAction.AcceptVerificationRequest -> {
                        Timber.v("## SAS AcceptVerificationRequest action")
                        VerificationBottomSheet.withArgs(
                                roomDetailArgs.roomId,
                                data.otherUserId,
                                data.transactionId
                        ).show(parentFragmentManager, "REQ")
                    }
                }
            }
        }
    }

// TimelineEventController.Callback ************************************************************

    override fun onUrlClicked(url: String): Boolean {
        permalinkHandler
                .launch(requireActivity(), url, object : NavigationInterceptor {
                    override fun navToRoom(roomId: String?, eventId: String?): Boolean {
                        // Same room?
                        if (roomId == roomDetailArgs.roomId) {
                            // Navigation to same room
                            if (eventId == null) {
                                showSnackWithMessage(getString(R.string.navigate_to_room_when_already_in_the_room))
                            } else {
                                // Highlight and scroll to this event
                                roomDetailViewModel.handle(RoomDetailAction.NavigateToEvent(eventId, true))
                            }
                            return true
                        }
                        // Not handled
                        return false
                    }

                    override fun navToMemberProfile(userId: String): Boolean {
                        openRoomMemberProfile(userId)
                        return true
                    }
                })
                .subscribeOn(Schedulers.io())
                .observeOn(AndroidSchedulers.mainThread())
                .subscribe { managed ->
                    if (!managed) {
                        // Open in external browser, in a new Tab
                        openUrlInExternalBrowser(requireContext(), url)
                    }
                }
                .disposeOnDestroyView()
        // In fact it is always managed
        return true
    }

    override fun onUrlLongClicked(url: String): Boolean {
        if (url != getString(R.string.edited_suffix)) {
            // Copy the url to the clipboard
            copyToClipboard(requireContext(), url, true, R.string.link_copied_to_clipboard)
        }
        return true
    }

    override fun onEventVisible(event: TimelineEvent) {
        roomDetailViewModel.handle(RoomDetailAction.TimelineEventTurnsVisible(event))
    }

    override fun onEventInvisible(event: TimelineEvent) {
        roomDetailViewModel.handle(RoomDetailAction.TimelineEventTurnsInvisible(event))
    }

    override fun onEncryptedMessageClicked(informationData: MessageInformationData, view: View) {
        vectorBaseActivity.notImplemented("encrypted message click")
    }

    override fun onImageMessageClicked(messageImageContent: MessageImageInfoContent, mediaData: ImageContentRenderer.Data, view: View) {
        // TODO Use navigator

        val intent = ImageMediaViewerActivity.newIntent(vectorBaseActivity, mediaData, ViewCompat.getTransitionName(view))
        val pairs = ArrayList<Pair<View, String>>()
        if (Build.VERSION.SDK_INT >= Build.VERSION_CODES.LOLLIPOP) {
            requireActivity().window.decorView.findViewById<View>(android.R.id.statusBarBackground)?.let {
                pairs.add(Pair(it, Window.STATUS_BAR_BACKGROUND_TRANSITION_NAME))
            }
            requireActivity().window.decorView.findViewById<View>(android.R.id.navigationBarBackground)?.let {
                pairs.add(Pair(it, Window.NAVIGATION_BAR_BACKGROUND_TRANSITION_NAME))
            }
        }
        pairs.add(Pair(view, ViewCompat.getTransitionName(view) ?: ""))
        pairs.add(Pair(roomToolbar, ViewCompat.getTransitionName(roomToolbar) ?: ""))
        pairs.add(Pair(composerLayout, ViewCompat.getTransitionName(composerLayout) ?: ""))

        val bundle = ActivityOptionsCompat.makeSceneTransitionAnimation(
                requireActivity(), *pairs.toTypedArray()).toBundle()
        startActivity(intent, bundle)
    }

    override fun onVideoMessageClicked(messageVideoContent: MessageVideoContent, mediaData: VideoContentRenderer.Data, view: View) {
        // TODO Use navigator
        val intent = VideoMediaViewerActivity.newIntent(vectorBaseActivity, mediaData)
        startActivity(intent)
    }

    override fun onFileMessageClicked(eventId: String, messageFileContent: MessageFileContent) {
        val action = RoomDetailAction.DownloadFile(eventId, messageFileContent)
        // We need WRITE_EXTERNAL permission
        if (checkPermissions(PERMISSIONS_FOR_WRITING_FILES, this, PERMISSION_REQUEST_CODE_DOWNLOAD_FILE)) {
            showSnackWithMessage(getString(R.string.downloading_file, messageFileContent.getFileName()))
            roomDetailViewModel.handle(action)
        } else {
            roomDetailViewModel.pendingAction = action
        }
    }

    override fun onRequestPermissionsResult(requestCode: Int, permissions: Array<out String>, grantResults: IntArray) {
        if (allGranted(grantResults)) {
            when (requestCode) {
                PERMISSION_REQUEST_CODE_DOWNLOAD_FILE   -> {
                    val action = roomDetailViewModel.pendingAction
                    if (action != null) {
                        (action as? RoomDetailAction.DownloadFile)
                                ?.messageFileContent
                                ?.getFileName()
                                ?.let { showSnackWithMessage(getString(R.string.downloading_file, it)) }
                        roomDetailViewModel.pendingAction = null
                        roomDetailViewModel.handle(action)
                    }
                }
                PERMISSION_REQUEST_CODE_INCOMING_URI    -> {
                    val pendingUri = roomDetailViewModel.pendingUri
                    if (pendingUri != null) {
                        roomDetailViewModel.pendingUri = null
                        sendUri(pendingUri)
                    }
                }
                PERMISSION_REQUEST_CODE_PICK_ATTACHMENT -> {
                    val pendingType = attachmentsHelper.pendingType
                    if (pendingType != null) {
                        attachmentsHelper.pendingType = null
                        launchAttachmentProcess(pendingType)
                    }
                }
            }
        } else {
            // Reset all pending data
            roomDetailViewModel.pendingAction = null
            roomDetailViewModel.pendingUri = null
            attachmentsHelper.pendingType = null
        }
    }

    override fun onAudioMessageClicked(messageAudioContent: MessageAudioContent) {
        vectorBaseActivity.notImplemented("open audio file")
    }

    override fun onLoadMore(direction: Timeline.Direction) {
        roomDetailViewModel.handle(RoomDetailAction.LoadMoreTimelineEvents(direction))
    }

    override fun onEventCellClicked(informationData: MessageInformationData, messageContent: MessageContent?, view: View) {
    }

    override fun onEventLongClicked(informationData: MessageInformationData, messageContent: MessageContent?, view: View): Boolean {
        view.performHapticFeedback(HapticFeedbackConstants.LONG_PRESS)
        val roomId = roomDetailArgs.roomId

        this.view?.hideKeyboard()

        MessageActionsBottomSheet
                .newInstance(roomId, informationData)
                .show(requireActivity().supportFragmentManager, "MESSAGE_CONTEXTUAL_ACTIONS")
        return true
    }

    override fun onAvatarClicked(informationData: MessageInformationData) {
<<<<<<< HEAD
        // vectorBaseActivity.notImplemented("Click on user avatar")
        roomDetailViewModel.handle(RoomDetailAction.RequestVerification(informationData.senderId))
=======
        openRoomMemberProfile(informationData.senderId)
    }

    private fun openRoomMemberProfile(userId: String) {
        navigator.openRoomMemberProfile(userId = userId, roomId = roomDetailArgs.roomId, context = requireActivity())
>>>>>>> d1699279
    }

    override fun onMemberNameClicked(informationData: MessageInformationData) {
        insertUserDisplayNameInTextEditor(informationData.senderId)
    }

    override fun onClickOnReactionPill(informationData: MessageInformationData, reaction: String, on: Boolean) {
        if (on) {
            // we should test the current real state of reaction on this event
            roomDetailViewModel.handle(RoomDetailAction.SendReaction(informationData.eventId, reaction))
        } else {
            // I need to redact a reaction
            roomDetailViewModel.handle(RoomDetailAction.UndoReaction(informationData.eventId, reaction))
        }
    }

    override fun onLongClickOnReactionPill(informationData: MessageInformationData, reaction: String) {
        ViewReactionsBottomSheet.newInstance(roomDetailArgs.roomId, informationData)
                .show(requireActivity().supportFragmentManager, "DISPLAY_REACTIONS")
    }

    override fun onEditedDecorationClicked(informationData: MessageInformationData) {
        ViewEditHistoryBottomSheet.newInstance(roomDetailArgs.roomId, informationData)
                .show(requireActivity().supportFragmentManager, "DISPLAY_EDITS")
    }

    override fun onTimelineItemAction(itemAction: RoomDetailAction) {
        roomDetailViewModel.handle(itemAction)
    }

    override fun onRoomCreateLinkClicked(url: String) {
        permalinkHandler
                .launch(requireContext(), url, object : NavigationInterceptor {
                    override fun navToRoom(roomId: String?, eventId: String?): Boolean {
                        requireActivity().finish()
                        return false
                    }
                })
                .subscribe()
                .disposeOnDestroyView()
    }

    override fun onReadReceiptsClicked(readReceipts: List<ReadReceiptData>) {
        DisplayReadReceiptsBottomSheet.newInstance(readReceipts)
                .show(requireActivity().supportFragmentManager, "DISPLAY_READ_RECEIPTS")
    }

    override fun onReadMarkerVisible() {
        updateJumpToReadMarkerViewVisibility()
        roomDetailViewModel.handle(RoomDetailAction.EnterTrackingUnreadMessagesState)
    }

    private fun handleActions(action: EventSharedAction) {
        when (action) {
            is EventSharedAction.OpenUserProfile            -> {
                openRoomMemberProfile(action.senderId)
            }
            is EventSharedAction.AddReaction                -> {
                startActivityForResult(EmojiReactionPickerActivity.intent(requireContext(), action.eventId), REACTION_SELECT_REQUEST_CODE)
            }
            is EventSharedAction.ViewReactions              -> {
                ViewReactionsBottomSheet.newInstance(roomDetailArgs.roomId, action.messageInformationData)
                        .show(requireActivity().supportFragmentManager, "DISPLAY_REACTIONS")
            }
            is EventSharedAction.Copy                       -> {
                // I need info about the current selected message :/
                copyToClipboard(requireContext(), action.content, false)
                showSnackWithMessage(getString(R.string.copied_to_clipboard), Snackbar.LENGTH_SHORT)
            }
            is EventSharedAction.Delete                     -> {
                roomDetailViewModel.handle(RoomDetailAction.RedactAction(action.eventId, context?.getString(R.string.event_redacted_by_user_reason)))
            }
            is EventSharedAction.Share                      -> {
                // TODO current data communication is too limited
                // Need to now the media type
                // TODO bad, just POC
                BigImageViewer.imageLoader().loadImage(
                        action.hashCode(),
                        Uri.parse(action.imageUrl),
                        object : ImageLoader.Callback {
                            override fun onFinish() {}

                            override fun onSuccess(image: File?) {
                                if (image != null) {
                                    shareMedia(requireContext(), image, "image/*")
                                }
                            }

                            override fun onFail(error: Exception?) {}

                            override fun onCacheHit(imageType: Int, image: File?) {}

                            override fun onCacheMiss(imageType: Int, image: File?) {}

                            override fun onProgress(progress: Int) {}

                            override fun onStart() {}
                        }
                )
            }
            is EventSharedAction.ViewEditHistory            -> {
                onEditedDecorationClicked(action.messageInformationData)
            }
            is EventSharedAction.ViewSource                 -> {
                val view = LayoutInflater.from(requireContext()).inflate(R.layout.dialog_event_content, null)
                view.findViewById<TextView>(R.id.event_content_text_view)?.let {
                    it.text = action.content
                }

                AlertDialog.Builder(requireActivity())
                        .setView(view)
                        .setPositiveButton(R.string.ok, null)
                        .show()
            }
            is EventSharedAction.ViewDecryptedSource        -> {
                val view = LayoutInflater.from(requireContext()).inflate(R.layout.dialog_event_content, null)
                view.findViewById<TextView>(R.id.event_content_text_view)?.let {
                    it.text = action.content
                }

                AlertDialog.Builder(requireActivity())
                        .setView(view)
                        .setPositiveButton(R.string.ok, null)
                        .show()
            }
            is EventSharedAction.QuickReact                 -> {
                // eventId,ClickedOn,Add
                roomDetailViewModel.handle(RoomDetailAction.UpdateQuickReactAction(action.eventId, action.clickedOn, action.add))
            }
            is EventSharedAction.Edit                       -> {
                roomDetailViewModel.handle(RoomDetailAction.EnterEditMode(action.eventId, composerLayout.text.toString()))
            }
            is EventSharedAction.Quote                      -> {
                roomDetailViewModel.handle(RoomDetailAction.EnterQuoteMode(action.eventId, composerLayout.text.toString()))
            }
            is EventSharedAction.Reply                      -> {
                roomDetailViewModel.handle(RoomDetailAction.EnterReplyMode(action.eventId, composerLayout.text.toString()))
            }
            is EventSharedAction.CopyPermalink              -> {
                val permalink = PermalinkFactory.createPermalink(roomDetailArgs.roomId, action.eventId)
                copyToClipboard(requireContext(), permalink, false)
                showSnackWithMessage(getString(R.string.copied_to_clipboard), Snackbar.LENGTH_SHORT)
            }
            is EventSharedAction.Resend                     -> {
                roomDetailViewModel.handle(RoomDetailAction.ResendMessage(action.eventId))
            }
            is EventSharedAction.Remove                     -> {
                roomDetailViewModel.handle(RoomDetailAction.RemoveFailedEcho(action.eventId))
            }
            is EventSharedAction.ReportContentSpam          -> {
                roomDetailViewModel.handle(RoomDetailAction.ReportContent(
                        action.eventId, action.senderId, "This message is spam", spam = true))
            }
            is EventSharedAction.ReportContentInappropriate -> {
                roomDetailViewModel.handle(RoomDetailAction.ReportContent(
                        action.eventId, action.senderId, "This message is inappropriate", inappropriate = true))
            }
            is EventSharedAction.ReportContentCustom        -> {
                promptReasonToReportContent(action)
            }
            is EventSharedAction.IgnoreUser                 -> {
                roomDetailViewModel.handle(RoomDetailAction.IgnoreUser(action.senderId))
            }
            is EventSharedAction.OnUrlClicked               -> {
                onUrlClicked(action.url)
            }
            is EventSharedAction.OnUrlLongClicked           -> {
                onUrlLongClicked(action.url)
            }
            else                                            -> {
                Toast.makeText(context, "Action $action is not implemented yet", Toast.LENGTH_LONG).show()
            }
        }
    }

    /**
     * Insert a user displayName in the message editor.
     *
     * @param userId the userId.
     */
    @SuppressLint("SetTextI18n")
    private fun insertUserDisplayNameInTextEditor(userId: String) {
        val startToCompose = composerLayout.composerEditText.text.isNullOrBlank()

        if (startToCompose
                && userId == session.myUserId) {
            // Empty composer, current user: start an emote
            composerLayout.composerEditText.setText(Command.EMOTE.command + " ")
            composerLayout.composerEditText.setSelection(Command.EMOTE.length)
        } else {
            val roomMember = roomDetailViewModel.getMember(userId)
            // TODO move logic outside of fragment
            (roomMember?.displayName ?: userId)
                    .let { sanitizeDisplayName(it) }
                    .let { displayName ->
                        buildSpannedString {
                            append(displayName)
                            setSpan(
                                    PillImageSpan(
                                            glideRequests,
                                            avatarRenderer,
                                            requireContext(),
                                            MatrixItem.UserItem(userId, displayName, roomMember?.avatarUrl)
                                    )
                                            .also { it.bind(composerLayout.composerEditText) },
                                    0,
                                    displayName.length,
                                    Spannable.SPAN_EXCLUSIVE_EXCLUSIVE
                            )
                            append(if (startToCompose) ": " else " ")
                        }.let { pill ->
                            if (startToCompose) {
                                if (displayName.startsWith("/")) {
                                    // Ensure displayName will not be interpreted as a Slash command
                                    composerLayout.composerEditText.append("\\")
                                }
                                composerLayout.composerEditText.append(pill)
                            } else {
                                composerLayout.composerEditText.text?.insert(composerLayout.composerEditText.selectionStart, pill)
                            }
                        }
                    }
        }
        focusComposerAndShowKeyboard()
    }

    private fun focusComposerAndShowKeyboard() {
        composerLayout.composerEditText.showKeyboard(andRequestFocus = true)
    }

    private fun showSnackWithMessage(message: String, duration: Int = Snackbar.LENGTH_SHORT) {
        Snackbar.make(view!!, message, duration).show()
    }

    // VectorInviteView.Callback

    override fun onAcceptInvite() {
        notificationDrawerManager.clearMemberShipNotificationForRoom(roomDetailArgs.roomId)
        roomDetailViewModel.handle(RoomDetailAction.AcceptInvite)
    }

    override fun onRejectInvite() {
        notificationDrawerManager.clearMemberShipNotificationForRoom(roomDetailArgs.roomId)
        roomDetailViewModel.handle(RoomDetailAction.RejectInvite)
    }

    // JumpToReadMarkerView.Callback

    override fun onJumpToReadMarkerClicked() = withState(roomDetailViewModel) {
        jumpToReadMarkerView.isVisible = false
        if (it.unreadState is UnreadState.HasUnread) {
            roomDetailViewModel.handle(RoomDetailAction.NavigateToEvent(it.unreadState.firstUnreadEventId, false))
        }
        if (it.unreadState is UnreadState.ReadMarkerNotLoaded) {
            roomDetailViewModel.handle(RoomDetailAction.NavigateToEvent(it.unreadState.readMarkerId, false))
        }
    }

    override fun onClearReadMarkerClicked() {
        roomDetailViewModel.handle(RoomDetailAction.MarkAllAsRead)
    }

    // AttachmentTypeSelectorView.Callback

    override fun onTypeSelected(type: AttachmentTypeSelectorView.Type) {
        if (checkPermissions(type.permissionsBit, this, PERMISSION_REQUEST_CODE_PICK_ATTACHMENT)) {
            launchAttachmentProcess(type)
        } else {
            attachmentsHelper.pendingType = type
        }
    }

    private fun launchAttachmentProcess(type: AttachmentTypeSelectorView.Type) {
        when (type) {
            AttachmentTypeSelectorView.Type.CAMERA  -> attachmentsHelper.openCamera()
            AttachmentTypeSelectorView.Type.FILE    -> attachmentsHelper.selectFile()
            AttachmentTypeSelectorView.Type.GALLERY -> attachmentsHelper.selectGallery()
            AttachmentTypeSelectorView.Type.AUDIO   -> attachmentsHelper.selectAudio()
            AttachmentTypeSelectorView.Type.CONTACT -> attachmentsHelper.selectContact()
            AttachmentTypeSelectorView.Type.STICKER -> vectorBaseActivity.notImplemented("Adding stickers")
        }
    }

    // AttachmentsHelper.Callback

    override fun onContentAttachmentsReady(attachments: List<ContentAttachmentData>) {
        roomDetailViewModel.handle(RoomDetailAction.SendMedia(attachments))
    }

    override fun onAttachmentsProcessFailed() {
        Toast.makeText(requireContext(), R.string.error_attachment, Toast.LENGTH_SHORT).show()
    }

    override fun onContactAttachmentReady(contactAttachment: ContactAttachment) {
        super.onContactAttachmentReady(contactAttachment)
        val formattedContact = contactAttachment.toHumanReadable()
        roomDetailViewModel.handle(RoomDetailAction.SendMessage(formattedContact, false))
    }
}<|MERGE_RESOLUTION|>--- conflicted
+++ resolved
@@ -1013,16 +1013,11 @@
     }
 
     override fun onAvatarClicked(informationData: MessageInformationData) {
-<<<<<<< HEAD
-        // vectorBaseActivity.notImplemented("Click on user avatar")
-        roomDetailViewModel.handle(RoomDetailAction.RequestVerification(informationData.senderId))
-=======
         openRoomMemberProfile(informationData.senderId)
     }
 
     private fun openRoomMemberProfile(userId: String) {
         navigator.openRoomMemberProfile(userId = userId, roomId = roomDetailArgs.roomId, context = requireActivity())
->>>>>>> d1699279
     }
 
     override fun onMemberNameClicked(informationData: MessageInformationData) {
