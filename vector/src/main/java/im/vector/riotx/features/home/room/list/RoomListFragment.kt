--- conflicted
+++ resolved
@@ -135,13 +135,6 @@
         }
     }
 
-<<<<<<< HEAD
-    private fun showError(event: RoomListViewEvents.Failure) {
-        vectorBaseActivity.showSnackbar(errorFormatter.toHumanReadable(event.throwable))
-    }
-
-=======
->>>>>>> 898bf234
     private fun setupCreateRoomButton() {
         when (roomListParams.displayMode) {
             RoomListDisplayMode.HOME   -> createChatFabMenu.isVisible = true
