--- conflicted
+++ resolved
@@ -204,11 +204,7 @@
      * Ref: https://matrix.org/docs/spec/client_server/r0.6.1#get-matrix-client-r0-rooms-roomid-state
      */
     @GET(NetworkConstants.URI_API_PREFIX_PATH_R0 + "rooms/{roomId}/state")
-<<<<<<< HEAD
-    fun getRoomState(@Path("roomId") roomId: String): Call<List<Event>>
-=======
     suspend fun getRoomState(@Path("roomId") roomId: String): List<Event>
->>>>>>> 7d88d038
 
     /**
      * Send a relation event to a room.
@@ -352,23 +348,16 @@
     /**
      * Delete a tag from a room.
      */
-    @DELETE(NetworkConstants.URI_API_PREFIX_PATH_R0 + "user/{userId}/rooms/{roomId}/tags/{tag}")
-<<<<<<< HEAD
-    fun deleteTag(@Path("userId") userId: String,
-                  @Path("roomId") roomId: String,
-                  @Path("tag") tag: String): Call<Unit>
-
-    /**
-     * Set an AccountData event to the room.
-     */
-    @DELETE(NetworkConstants.URI_API_PREFIX_PATH_R0 + "/user/{userId}/rooms/{roomId}/account_data/{type}")
-    fun setRoomAccountData(@Path("userId") userId: String,
-                           @Path("roomId") roomId: String,
-                           @Path("type") type: String,
-                           @Body content: JsonDict): Call<Unit>
-=======
     suspend fun deleteTag(@Path("userId") userId: String,
                           @Path("roomId") roomId: String,
                           @Path("tag") tag: String)
->>>>>>> 7d88d038
+
+    /**
+     * Set an AccountData event to the room.
+     */
+    @DELETE(NetworkConstants.URI_API_PREFIX_PATH_R0 + "/user/{userId}/rooms/{roomId}/account_data/{type}")
+    suspend fun setRoomAccountData(@Path("userId") userId: String,
+                           @Path("roomId") roomId: String,
+                           @Path("type") type: String,
+                           @Body content: JsonDict)
 }