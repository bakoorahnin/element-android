--- conflicted
+++ resolved
@@ -17,22 +17,14 @@
 package org.matrix.android.sdk.api.session.room
 
 import androidx.lifecycle.LiveData
-<<<<<<< HEAD
-=======
 import androidx.paging.PagedList
-import org.matrix.android.sdk.api.MatrixCallback
->>>>>>> 6d46bfc2
 import org.matrix.android.sdk.api.session.events.model.Event
 import org.matrix.android.sdk.api.session.room.members.ChangeMembershipState
 import org.matrix.android.sdk.api.session.room.model.RoomMemberSummary
 import org.matrix.android.sdk.api.session.room.model.RoomSummary
 import org.matrix.android.sdk.api.session.room.model.create.CreateRoomParams
 import org.matrix.android.sdk.api.session.room.peeking.PeekResult
-<<<<<<< HEAD
-=======
 import org.matrix.android.sdk.api.session.room.summary.RoomAggregateNotificationCount
-import org.matrix.android.sdk.api.util.Cancelable
->>>>>>> 6d46bfc2
 import org.matrix.android.sdk.api.util.Optional
 import org.matrix.android.sdk.internal.session.room.alias.RoomAliasDescription
 
@@ -179,10 +171,7 @@
      * It might be possible to get some information on this room if it is public or if guest access is allowed
      * This call will try to gather some information on this room, but it could fail and get nothing more
      */
-<<<<<<< HEAD
     suspend fun peekRoom(roomIdOrAlias: String): PeekResult
-=======
-    fun peekRoom(roomIdOrAlias: String, callback: MatrixCallback<PeekResult>)
 
     /**
      * TODO Doc
@@ -208,5 +197,4 @@
                 .setEnablePlaceholders(false)
                 .setPrefetchDistance(10)
                 .build()
->>>>>>> 6d46bfc2
 }