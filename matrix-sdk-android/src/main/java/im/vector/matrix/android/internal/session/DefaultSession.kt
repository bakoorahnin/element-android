/*
 * Copyright 2019 New Vector Ltd
 *
 * Licensed under the Apache License, Version 2.0 (the "License");
 * you may not use this file except in compliance with the License.
 * You may obtain a copy of the License at
 *
 * http://www.apache.org/licenses/LICENSE-2.0
 *
 * Unless required by applicable law or agreed to in writing, software
 * distributed under the License is distributed on an "AS IS" BASIS,
 * WITHOUT WARRANTIES OR CONDITIONS OF ANY KIND, either express or implied.
 * See the License for the specific language governing permissions and
 * limitations under the License.
 */

package im.vector.matrix.android.internal.session

import androidx.annotation.MainThread
import androidx.lifecycle.LiveData
import dagger.Lazy
import im.vector.matrix.android.api.MatrixCallback
import im.vector.matrix.android.api.auth.data.SessionParams
import im.vector.matrix.android.api.failure.GlobalError
import im.vector.matrix.android.api.pushrules.PushRuleService
import im.vector.matrix.android.api.session.InitialSyncProgressService
import im.vector.matrix.android.api.session.Session
import im.vector.matrix.android.api.session.account.AccountService
import im.vector.matrix.android.api.session.accountdata.AccountDataService
import im.vector.matrix.android.api.session.cache.CacheService
import im.vector.matrix.android.api.session.call.CallSignalingService
import im.vector.matrix.android.api.session.content.ContentUploadStateTracker
import im.vector.matrix.android.api.session.content.ContentUrlResolver
import im.vector.matrix.android.api.session.crypto.CryptoService
import im.vector.matrix.android.api.session.file.FileService
import im.vector.matrix.android.api.session.group.GroupService
import im.vector.matrix.android.api.session.homeserver.HomeServerCapabilitiesService
import im.vector.matrix.android.api.session.integrationmanager.IntegrationManagerService
import im.vector.matrix.android.api.session.profile.ProfileService
import im.vector.matrix.android.api.session.pushers.PushersService
import im.vector.matrix.android.api.session.room.RoomDirectoryService
import im.vector.matrix.android.api.session.room.RoomService
import im.vector.matrix.android.api.session.securestorage.SecureStorageService
import im.vector.matrix.android.api.session.securestorage.SharedSecretStorageService
import im.vector.matrix.android.api.session.signout.SignOutService
import im.vector.matrix.android.api.session.sync.FilterService
import im.vector.matrix.android.api.session.sync.SyncState
import im.vector.matrix.android.api.session.terms.TermsService
import im.vector.matrix.android.api.session.typing.TypingUsersTracker
import im.vector.matrix.android.api.session.user.UserService
import im.vector.matrix.android.api.session.widgets.WidgetService
import im.vector.matrix.android.internal.auth.SessionParamsStore
import im.vector.matrix.android.internal.crypto.DefaultCryptoService
import im.vector.matrix.android.internal.di.SessionId
import im.vector.matrix.android.internal.di.WorkManagerProvider
import im.vector.matrix.android.internal.session.identity.DefaultIdentityService
import im.vector.matrix.android.internal.session.room.timeline.TimelineEventDecryptor
import im.vector.matrix.android.internal.session.sync.SyncTokenStore
import im.vector.matrix.android.internal.session.sync.job.SyncThread
import im.vector.matrix.android.internal.session.sync.job.SyncWorker
import im.vector.matrix.android.internal.task.TaskExecutor
import im.vector.matrix.android.internal.util.MatrixCoroutineDispatchers
import im.vector.matrix.android.internal.util.createUIHandler
import kotlinx.coroutines.Dispatchers
import kotlinx.coroutines.launch
import org.greenrobot.eventbus.EventBus
import org.greenrobot.eventbus.Subscribe
import org.greenrobot.eventbus.ThreadMode
import timber.log.Timber
import javax.inject.Inject
import javax.inject.Provider

@SessionScope
internal class DefaultSession @Inject constructor(
        override val sessionParams: SessionParams,
        private val workManagerProvider: WorkManagerProvider,
        private val eventBus: EventBus,
        @SessionId
        override val sessionId: String,
        private val lifecycleObservers: Set<@JvmSuppressWildcards SessionLifecycleObserver>,
        private val sessionListeners: SessionListeners,
        private val roomService: Lazy<RoomService>,
        private val roomDirectoryService: Lazy<RoomDirectoryService>,
        private val groupService: Lazy<GroupService>,
        private val userService: Lazy<UserService>,
        private val filterService: Lazy<FilterService>,
        private val cacheService: Lazy<CacheService>,
        private val signOutService: Lazy<SignOutService>,
        private val pushRuleService: Lazy<PushRuleService>,
        private val pushersService: Lazy<PushersService>,
        private val termsService: Lazy<TermsService>,
        private val cryptoService: Lazy<DefaultCryptoService>,
        private val fileService: Lazy<FileService>,
        private val secureStorageService: Lazy<SecureStorageService>,
        private val profileService: Lazy<ProfileService>,
        private val widgetService: Lazy<WidgetService>,
        private val syncThreadProvider: Provider<SyncThread>,
        private val contentUrlResolver: ContentUrlResolver,
        private val syncTokenStore: SyncTokenStore,
        private val sessionParamsStore: SessionParamsStore,
        private val contentUploadProgressTracker: ContentUploadStateTracker,
        private val typingUsersTracker: TypingUsersTracker,
        private val initialSyncProgressService: Lazy<InitialSyncProgressService>,
        private val homeServerCapabilitiesService: Lazy<HomeServerCapabilitiesService>,
        private val accountDataService: Lazy<AccountDataService>,
        private val _sharedSecretStorageService: Lazy<SharedSecretStorageService>,
        private val accountService: Lazy<AccountService>,
        private val timelineEventDecryptor: TimelineEventDecryptor,
        private val coroutineDispatchers: MatrixCoroutineDispatchers,
        private val defaultIdentityService: DefaultIdentityService,
        private val integrationManagerService: IntegrationManagerService,
<<<<<<< HEAD
        private val taskExecutor: TaskExecutor)
=======
        private val taskExecutor: TaskExecutor,
        private val widgetDependenciesHolder: WidgetDependenciesHolder,
        private val shieldTrustUpdater: ShieldTrustUpdater,
        private val callSignalingService: Lazy<CallSignalingService>)
>>>>>>> 7b3fa501
    : Session,
        RoomService by roomService.get(),
        RoomDirectoryService by roomDirectoryService.get(),
        GroupService by groupService.get(),
        UserService by userService.get(),
        SignOutService by signOutService.get(),
        FilterService by filterService.get(),
        PushRuleService by pushRuleService.get(),
        PushersService by pushersService.get(),
        FileService by fileService.get(),
        TermsService by termsService.get(),
        InitialSyncProgressService by initialSyncProgressService.get(),
        SecureStorageService by secureStorageService.get(),
        HomeServerCapabilitiesService by homeServerCapabilitiesService.get(),
        ProfileService by profileService.get(),
        AccountDataService by accountDataService.get(),
        AccountService by accountService.get() {

    override val sharedSecretStorageService: SharedSecretStorageService
        get() = _sharedSecretStorageService.get()

    private var isOpen = false

    private var syncThread: SyncThread? = null

    private val uiHandler = createUIHandler()

    override val isOpenable: Boolean
        get() = sessionParamsStore.get(sessionId)?.isTokenValid ?: false

    @MainThread
    override fun open() {
        assert(!isOpen)
        isOpen = true
        uiHandler.post {
            lifecycleObservers.forEach { it.onStart() }
        }
        eventBus.register(this)
        timelineEventDecryptor.start()
    }

    override fun requireBackgroundSync() {
        SyncWorker.requireBackgroundSync(workManagerProvider, sessionId)
    }

    override fun startAutomaticBackgroundSync(repeatDelay: Long) {
        SyncWorker.automaticallyBackgroundSync(workManagerProvider, sessionId, 0, repeatDelay)
    }

    override fun stopAnyBackgroundSync() {
        SyncWorker.stopAnyBackgroundSync(workManagerProvider)
    }

    override fun startSync(fromForeground: Boolean) {
        Timber.i("Starting sync thread")
        assert(isOpen)
        val localSyncThread = getSyncThread()
        localSyncThread.setInitialForeground(fromForeground)
        if (!localSyncThread.isAlive) {
            localSyncThread.start()
        } else {
            localSyncThread.restart()
            Timber.w("Attempt to start an already started thread")
        }
    }

    override fun stopSync() {
        assert(isOpen)
        syncThread?.kill()
        syncThread = null
    }

    override fun close() {
        assert(isOpen)
        stopSync()
        timelineEventDecryptor.destroy()
        uiHandler.post {
            lifecycleObservers.forEach { it.onStop() }
        }
        cryptoService.get().close()
        isOpen = false
        eventBus.unregister(this)
    }

    override fun getSyncStateLive(): LiveData<SyncState> {
        return getSyncThread().liveState()
    }

    override fun hasAlreadySynced(): Boolean {
        return syncTokenStore.getLastToken() != null
    }

    private fun getSyncThread(): SyncThread {
        return syncThread ?: syncThreadProvider.get().also {
            syncThread = it
        }
    }

    override fun clearCache(callback: MatrixCallback<Unit>) {
        stopSync()
        stopAnyBackgroundSync()
        uiHandler.post {
            lifecycleObservers.forEach { it.onClearCache() }
        }
        cacheService.get().clearCache(callback)
        workManagerProvider.cancelAllWorks()
    }

    @Subscribe(threadMode = ThreadMode.MAIN)
    fun onGlobalError(globalError: GlobalError) {
        if (globalError is GlobalError.InvalidToken
                && globalError.softLogout) {
            // Mark the token has invalid
            taskExecutor.executorScope.launch(Dispatchers.IO) {
                sessionParamsStore.setTokenInvalid(sessionId)
            }
        }

        sessionListeners.dispatchGlobalError(globalError)
    }

    override fun contentUrlResolver() = contentUrlResolver

    override fun contentUploadProgressTracker() = contentUploadProgressTracker

    override fun typingUsersTracker() = typingUsersTracker

    override fun cryptoService(): CryptoService = cryptoService.get()

    override fun identityService() = defaultIdentityService

    override fun widgetService(): WidgetService = widgetService.get()

    override fun integrationManagerService() = integrationManagerService

    override fun callSignalingService(): CallSignalingService = callSignalingService.get()

    override fun addListener(listener: Session.Listener) {
        sessionListeners.addListener(listener)
    }

    override fun removeListener(listener: Session.Listener) {
        sessionListeners.removeListener(listener)
    }

    // For easy debugging
    override fun toString(): String {
        return "$myUserId - ${sessionParams.deviceId}"
    }
}<|MERGE_RESOLUTION|>--- conflicted
+++ resolved
@@ -109,14 +109,8 @@
         private val coroutineDispatchers: MatrixCoroutineDispatchers,
         private val defaultIdentityService: DefaultIdentityService,
         private val integrationManagerService: IntegrationManagerService,
-<<<<<<< HEAD
-        private val taskExecutor: TaskExecutor)
-=======
         private val taskExecutor: TaskExecutor,
-        private val widgetDependenciesHolder: WidgetDependenciesHolder,
-        private val shieldTrustUpdater: ShieldTrustUpdater,
         private val callSignalingService: Lazy<CallSignalingService>)
->>>>>>> 7b3fa501
     : Session,
         RoomService by roomService.get(),
         RoomDirectoryService by roomDirectoryService.get(),
