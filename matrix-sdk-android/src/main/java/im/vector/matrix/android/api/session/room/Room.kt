/*
 * Copyright 2019 New Vector Ltd
 *
 * Licensed under the Apache License, Version 2.0 (the "License");
 * you may not use this file except in compliance with the License.
 * You may obtain a copy of the License at
 *
 * http://www.apache.org/licenses/LICENSE-2.0
 *
 * Unless required by applicable law or agreed to in writing, software
 * distributed under the License is distributed on an "AS IS" BASIS,
 * WITHOUT WARRANTIES OR CONDITIONS OF ANY KIND, either express or implied.
 * See the License for the specific language governing permissions and
 * limitations under the License.
 */

package im.vector.matrix.android.api.session.room

import androidx.lifecycle.LiveData
<<<<<<< HEAD
import im.vector.matrix.android.api.session.room.crypto.RoomCryptoService
import im.vector.matrix.android.api.session.room.members.RoomMembersService
=======
import im.vector.matrix.android.api.session.room.members.MembershipService
>>>>>>> d3518c49
import im.vector.matrix.android.api.session.room.model.RoomSummary
import im.vector.matrix.android.api.session.room.model.relation.RelationService
import im.vector.matrix.android.api.session.room.read.ReadService
import im.vector.matrix.android.api.session.room.send.SendService
import im.vector.matrix.android.api.session.room.state.StateService
import im.vector.matrix.android.api.session.room.timeline.TimelineService

/**
 * This interface defines methods to interact within a room.
 */
<<<<<<< HEAD
interface Room : TimelineService,
        SendService,
        ReadService,
        RoomMembersService,
        StateService,
        RoomCryptoService {
=======
interface Room : TimelineService, SendService, ReadService, MembershipService, StateService , RelationService{
>>>>>>> d3518c49

    /**
     * The roomId of this room
     */
    val roomId: String

    /**
     * A live [RoomSummary] associated with the room
     * You can observe this summary to get dynamic data from this room.
     */
    val roomSummary: LiveData<RoomSummary>

}<|MERGE_RESOLUTION|>--- conflicted
+++ resolved
@@ -17,12 +17,8 @@
 package im.vector.matrix.android.api.session.room
 
 import androidx.lifecycle.LiveData
-<<<<<<< HEAD
 import im.vector.matrix.android.api.session.room.crypto.RoomCryptoService
-import im.vector.matrix.android.api.session.room.members.RoomMembersService
-=======
 import im.vector.matrix.android.api.session.room.members.MembershipService
->>>>>>> d3518c49
 import im.vector.matrix.android.api.session.room.model.RoomSummary
 import im.vector.matrix.android.api.session.room.model.relation.RelationService
 import im.vector.matrix.android.api.session.room.read.ReadService
@@ -33,16 +29,14 @@
 /**
  * This interface defines methods to interact within a room.
  */
-<<<<<<< HEAD
-interface Room : TimelineService,
+interface Room :
+        TimelineService,
         SendService,
         ReadService,
-        RoomMembersService,
+        MembershipService,
         StateService,
+        RelationService,
         RoomCryptoService {
-=======
-interface Room : TimelineService, SendService, ReadService, MembershipService, StateService , RelationService{
->>>>>>> d3518c49
 
     /**
      * The roomId of this room
